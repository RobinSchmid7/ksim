--- conflicted
+++ resolved
@@ -31,244 +31,13 @@
 )
 from ksim.builders.terminations import IllegalContactTerminationBuilder
 from ksim.env.mjx.mjx_env import MjxEnv, MjxEnvConfig
-<<<<<<< HEAD
 from ksim.model.formulations import ActionModel, ActorCriticAgent
-=======
-from ksim.model.formulations import ActionModel, ActorCriticModel
->>>>>>> 1dde3806
 from ksim.model.mlp import MLP
 from ksim.task.ppo import PPOConfig, PPOTask
 
 NUM_INPUTS = 49
 NUM_OUTPUTS = 20
 
-<<<<<<< HEAD
-# NOTE: implement after MLP is working.
-# class RNNCell(eqx.Module):
-#     num_inputs: int
-#     num_hidden: int
-#     num_layers: int
-#     num_outputs: int
-
-#     rnns: list[eqx.nn.GRUCell]
-#     output_layer: eqx.nn.Linear
-
-#     def __init__(
-#         self,
-#         num_inputs: int,
-#         num_hidden: int,
-#         num_layers: int,
-#         num_outputs: int,
-#         *,
-#         key: PRNGKeyArray,
-#     ) -> None:
-#         super().__init__()
-
-#         self.num_inputs = num_inputs
-#         self.num_hidden = num_hidden
-#         self.num_layers = num_layers
-#         self.num_outputs = num_outputs
-
-#         keys = jax.random.split(key, num_layers + 1)
-
-#         self.rnns = [
-#             eqx.nn.GRUCell(
-#                 input_size=num_inputs if i == 0 else num_hidden,
-#                 hidden_size=num_hidden,
-#                 use_bias=True,
-#                 key=keys[i],
-#             )
-#             for i in range(num_layers)
-#         ]
-
-#         self.output_layer = eqx.nn.Linear(
-#             in_features=num_hidden,
-#             out_features=num_outputs,
-#             use_bias=True,
-#             key=keys[-1],
-#         )
-
-#     @eqx.filter_jit
-#     def __call__(
-#         self,
-#         x_n: jnp.ndarray,
-#         state_ln: jnp.ndarray | None = None,
-#     ) -> tuple[jnp.ndarray, jnp.ndarray]:
-#         next_state_n_list = []
-#         if state_ln is None:
-#             state_ln = jnp.zeros((self.num_layers, self.num_hidden))
-#         for i, rnn in enumerate(self.rnns):
-#             x_n = rnn(x_n, state_ln[i])
-#             next_state_n_list.append(x_n)
-#         x_n = self.output_layer(x_n)
-#         next_state_ln = jnp.stack(next_state_n_list, axis=0)
-#         return x_n, next_state_ln
-
-
-# class MLPCell(eqx.Module):
-#     num_inputs: int
-#     num_hidden: int
-#     num_layers: int
-#     num_outputs: int
-
-#     layers: list[eqx.nn.Linear]
-
-#     def __init__(
-#         self,
-#         num_inputs: int,
-#         num_hidden: int,
-#         num_layers: int,
-#         num_outputs: int,
-#         *,
-#         key: PRNGKeyArray,
-#     ) -> None:
-#         super().__init__()
-
-#         self.num_inputs = num_inputs
-#         self.num_hidden = num_hidden
-#         self.num_layers = num_layers
-#         self.num_outputs = num_outputs
-
-#         keys = jax.random.split(key, num_layers)
-
-#         self.layers = [
-#             eqx.nn.Linear(
-#                 in_features=num_inputs if i == 0 else num_hidden,
-#                 out_features=num_outputs if i == num_layers else num_hidden,
-#                 use_bias=True,
-#                 key=keys[i],
-#             )
-#             for i in range(num_hidden)
-#         ]
-
-#     @eqx.filter_jit
-#     def __call__(self, x_n: jnp.ndarray) -> jnp.ndarray:
-#         for layer in self.layers:
-#             x_n = layer(x_n)
-#         return x_n
-
-
-# class ActorModel(eqx.Module):
-#     rnn: RNNCell
-
-#     def __init__(
-#         self,
-#         num_hidden: int,
-#         num_layers: int,
-#         *,
-#         key: PRNGKeyArray,
-#     ) -> None:
-#         super().__init__()
-
-#         num_joints = 20
-#         num_inputs = 2 + 1 + 3 + 3 + num_joints + num_joints
-#         num_outputs = num_joints
-
-#         self.rnn = RNNCell(
-#             num_inputs=num_inputs,
-#             num_hidden=num_hidden,
-#             num_layers=num_layers,
-#             num_outputs=num_outputs,
-#             key=key,
-#         )
-
-#     @eqx.filter_jit
-#     def __call__(
-#         self,
-#         lin_vel_cmd_2: jnp.ndarray,  # The XY linear velocity command.
-#         ang_vel_cmd_1: jnp.ndarray,  # The Z angular velocity command.
-#         imu_acc_3: jnp.ndarray,  # The IMU acceleration.
-#         imu_gyro_3: jnp.ndarray,  # The IMU gyroscope.
-#         joint_pos_j: jnp.ndarray,  # The joint angular positions.
-#         joint_vel_j: jnp.ndarray,  # The joint angular velocities.
-#         state_ln: jnp.ndarray | None = None,  # The state of the RNN.
-#     ) -> tuple[jnp.ndarray, jnp.ndarray]:
-#         x_n = jnp.concatenate(
-#             [
-#                 lin_vel_cmd_2,
-#                 ang_vel_cmd_1,
-#                 imu_acc_3,
-#                 imu_gyro_3,
-#                 joint_pos_j,
-#                 joint_vel_j,
-#             ],
-#             axis=-1,
-#         )
-
-#         x_n, next_state_ln = self.rnn(x_n, state_ln)
-
-#         return x_n, next_state_ln
-
-
-# class CriticModel(eqx.Module):
-#     mlp: MLPCell
-
-#     def __init__(
-#         self,
-#         num_hidden: int,
-#         num_layers: int,
-#         *,
-#         key: PRNGKeyArray,
-#     ) -> None:
-#         super().__init__()
-
-#         num_joints = 20
-#         num_inputs = 2 + 1 + 3 + 3 + 3 + 3 + 3 + 4 + num_joints + num_joints
-#         num_outputs = 1
-
-#         self.mlp = MLPCell(
-#             num_inputs=num_inputs,
-#             num_hidden=num_hidden,
-#             num_layers=num_layers,
-#             num_outputs=num_outputs,
-#             key=key,
-#         )
-
-#     @eqx.filter_jit
-#     def __call__(
-#         self,
-#         lin_vel_cmd_2: jnp.ndarray,  # The XY linear velocity command.
-#         ang_vel_cmd_1: jnp.ndarray,  # The Z angular velocity command.
-#         imu_acc_3: jnp.ndarray,  # The IMU acceleration.
-#         imu_gyro_3: jnp.ndarray,  # The IMU gyroscope.
-#         base_pos_3: jnp.ndarray,  # The base position.
-#         base_ang_vel_3: jnp.ndarray,  # The base angular velocity.
-#         base_lin_vel_3: jnp.ndarray,  # The base linear velocity.
-#         base_quat_4: jnp.ndarray,  # The base orientation.
-#         joint_pos_j: jnp.ndarray,  # The joint angular positions.
-#         joint_vel_j: jnp.ndarray,  # The joint angular velocities.
-#     ) -> jnp.ndarray:
-#         x_n = jnp.concatenate(
-#             [
-#                 lin_vel_cmd_2,
-#                 ang_vel_cmd_1,
-#                 imu_acc_3,
-#                 imu_gyro_3,
-#                 base_pos_3,
-#                 base_ang_vel_3,
-#                 base_lin_vel_3,
-#                 base_quat_4,
-#                 joint_pos_j,
-#                 joint_vel_j,
-#             ],
-#             axis=-1,
-#         )
-#         x_n = self.mlp(x_n)
-#         return x_n
-
-
-# class ActorCriticAgent(eqx.Module):
-#     actor: ActorModel
-#     critic: CriticModel
-
-#     def __init__(self, actor: ActorModel, critic: CriticModel) -> None:
-#         super().__init__()
-
-#         self.actor = actor
-#         self.critic = critic
-
-=======
->>>>>>> 1dde3806
 
 class KBotActorModel(ActionModel):
     mlp: MLP
