--- conflicted
+++ resolved
@@ -15,7 +15,6 @@
     BaseAngularVelocityObservation,
     BaseLinearVelocityObservation,
     BaseOrientationObservation,
-    BasePositionObservation,
     JointPositionObservation,
     JointVelocityObservation,
 )
@@ -28,18 +27,9 @@
     TrackAngularVelocityZReward,
     TrackLinearVelocityXYReward,
 )
-<<<<<<< HEAD
 from ksim.builders.terminations import MinimumHeightTermination
 from ksim.env.mjx.mjx_env import MjxEnv, MjxEnvConfig
 from ksim.model.formulations import ActorCriticAgent, GaussianActionModel
-=======
-from ksim.builders.terminations import (
-    IllegalContactTerminationBuilder,
-    MinimumHeightTermination,
-)
-from ksim.env.mjx.mjx_env import MjxEnv, MjxEnvConfig
-from ksim.model.formulations import ActorCriticModel, GaussianActionModel
->>>>>>> 1dde3806
 from ksim.model.mlp import MLP
 from ksim.task.ppo import PPOConfig, PPOTask
 
@@ -95,25 +85,7 @@
         return MjxEnv(
             self.config,
             terminations=[
-<<<<<<< HEAD
-                MinimumHeightTermination(min_height=0.4),
-=======
-                # IllegalContactTerminationBuilder(
-                #     body_names=[
-                #         "torso",
-                #         "pelvis",
-                #         "right_thigh",
-                #         "right_shin",
-                #         "right_upper_arm",
-                #         "right_lower_arm",
-                #         "left_thigh",
-                #         "left_shin",
-                #         "left_upper_arm",
-                #         "left_lower_arm",
-                #     ],
-                # ),
                 MinimumHeightTermination(min_height=0.5),
->>>>>>> 1dde3806
             ],
             resets=[
                 XYPositionResetBuilder(),
@@ -197,15 +169,9 @@
     # python -m examples.default_humanoid.walking action=train
     HumanoidWalkingTask.launch(
         HumanoidWalkingConfig(
-<<<<<<< HEAD
             num_envs=2048,
             num_steps_per_trajectory=600,
             minibatch_size=2048,
             num_learning_epochs=10,
-=======
-            num_envs=1,
-            num_steps_per_trajectory=500,
-            minibatch_size=100,
->>>>>>> 1dde3806
         ),
     )