"""Defines a standard task interface for training reinforcement learning agents."""

import bdb
import logging
import os
import signal
import sys
import textwrap
import time
import traceback
from abc import ABC, abstractmethod
from dataclasses import dataclass
from threading import Thread
from typing import Generic, Literal, TypeVar

import jax
import jax.numpy as jnp
import mediapy as mp
import optax
import xax
from dpshdl.dataset import Dataset
from flax import linen as nn
from flax.core import FrozenDict
from jaxtyping import Array, PRNGKeyArray, PyTree
from omegaconf import MISSING
from PIL import Image

from ksim.builders.loggers import (
    AverageRewardLog,
    EpisodeLengthLog,
    LoggingData,
    ModelUpdateLog,
)
from ksim.env.base_env import BaseEnv, BaseEnvConfig, EnvState
<<<<<<< HEAD
from ksim.model.formulations import ActorCriticAgent, update_actor_critic_normalization
=======
from ksim.model.formulations import ActorCriticModel
>>>>>>> 1dde3806
from ksim.task.types import RolloutTimeLossComponents
from ksim.utils.jit import legit_jit
from ksim.utils.pytree import slice_pytree

logger = logging.getLogger(__name__)


@jax.tree_util.register_dataclass
@dataclass
class RLConfig(BaseEnvConfig, xax.Config):
    action: str = xax.field(
        value="train",
        help="The action to take; should be either `train` or `env`.",
    )
    max_episode_length: float = xax.field(
        value=MISSING,
        help="The maximum episode length, in seconds.",
    )
    num_steps_per_trajectory: int = xax.field(
        value=MISSING,
        help="The number of steps in a trajectory.",
    )
    num_envs: int = xax.field(
        value=MISSING,
        help="The number of training environments to run in parallel.",
    )
    default_action_model: str = xax.field(
        value="zero",
        help="The default action model to use if `actions` is not specified.",
    )
    observation_size: int = xax.field(
        value=MISSING,
        help="The size of the observation space.",
    )
    action_size: int = xax.field(
        value=MISSING,
        help="The size of the action space.",
    )
    num_learning_epochs: int = xax.field(
        value=5,
        help="Number of learning epochs per PPO update.",
    )
    minibatch_size: int = xax.field(
        value=MISSING,
        help="The size of each minibatch.",
    )


Config = TypeVar("Config", bound=RLConfig)


class RLTask(xax.Task[Config], Generic[Config], ABC):
    """Base class for reinforcement learning tasks."""

    def __init__(self, config: Config) -> None:
        self.config = config
        self.log_items = [EpisodeLengthLog(), AverageRewardLog(), ModelUpdateLog()]
        super().__init__(config)

    ####################
    # Abstract methods #
    ####################

    @abstractmethod
    def get_environment(self) -> BaseEnv: ...

    @abstractmethod
    def get_init_actor_carry(self) -> jnp.ndarray | None: ...

    @abstractmethod
    def get_rollout_time_loss_components(
        self,
        model: ActorCriticAgent,
        variables: PyTree,
        trajectory_dataset: EnvState,
    ) -> RolloutTimeLossComponents: ...

    @abstractmethod
    def model_update(
        self,
        model: ActorCriticAgent,
        variables: PyTree,
        optimizer: optax.GradientTransformation,
        opt_state: optax.OptState,
        env_state_batch: EnvState,
        rollout_time_loss_components: RolloutTimeLossComponents,
    ) -> tuple[PyTree, optax.OptState, Array, FrozenDict[str, Array]]: ...

    ##############
    # Properties #
    ##############

    @property
    def dataset_size(self) -> int:
        """The size of the dataset."""
        return self.config.num_envs * self.config.num_steps_per_trajectory

    @property
    def num_minibatches(self) -> int:
        """The number of minibatches in the dataset."""
        assert (
            self.dataset_size % self.config.minibatch_size == 0
        ), f"Dataset size of {self.dataset_size} must be divisible by minibatch size of {self.config.minibatch_size}."
        return self.dataset_size // self.config.minibatch_size

    ########################
    # XAX-specific methods #
    ########################

    def get_dataset(self, phase: Literal["train", "valid"]) -> Dataset:
        """Get the dataset for the current task."""
        raise NotImplementedError("Reinforcement learning tasks do not require datasets.")

    def get_batch_size(self) -> int:
        """Get the batch size for the current task."""
        # TODO: this is a hack for xax... need to implement mini batching properly later.
        return 1

    def run(self) -> None:
        """Highest level entry point for RL tasks, determines what to run."""
        match self.config.action:
            case "train":
                self.run_training()

            case "env":
                model, _, _, _ = self.load_initial_state(self.prng_key())
                self.run_environment(model)

            case _:
                raise ValueError(
                    f"Invalid action: {self.config.action}. Should be one of `train` or `env`."
                )

    #########################
    # Logging and Rendering #
    #########################

    def get_render_name(self, state: xax.State | None = None) -> str:
        time_string = time.strftime("%Y%m%d_%H%M%S")
        if state is None:
            return f"render_{time_string}"
        return f"render_{state.num_steps}_{time_string}"

    def run_environment(
        self,
<<<<<<< HEAD
        model: ActorCriticAgent,
=======
        model: ActorCriticModel,
>>>>>>> 1dde3806
        state: xax.State | None = None,
    ) -> None:
        """Run the environment with rendering and logging."""
        with self:
            start_time = time.time()
            rng = self.prng_key()
            env = self.get_environment()
            render_name = self.get_render_name(state)
            render_dir = self.exp_dir / self.config.render_dir / render_name

            os.makedirs(render_dir, exist_ok=True)
            end_time = time.time()
            print(f"Time taken for environment setup: {end_time - start_time} seconds")

            logger.log(logging.INFO, "Rendering to %s", render_dir)

            self.set_loggers()

            key, _ = jax.random.split(rng)

            start_time = time.time()
            variables = self.get_init_variables(key)
            end_time = time.time()
            print(f"Time taken for parameter initialization: {end_time - start_time} seconds")

            # Unroll trajectories and collect the frames for rendering
            logger.info("Unrolling trajectories")

            frames = env.render_trajectory(
                model=model,
<<<<<<< HEAD
                variables=variables,
=======
                params=params,
>>>>>>> 1dde3806
                rng=rng,
                num_steps=self.config.num_steps_per_trajectory,
                width=self.config.render_width,
                height=self.config.render_height,
            )

            logger.info("Saving %d frames to %s", len(frames), render_dir)

            start_time = time.time()
            for i, frame in enumerate(frames):
                frame_path = render_dir / f"frame_{i:06d}.png"
                Image.fromarray(frame).save(frame_path)
            end_time = time.time()
            print(f"Time taken for saving frames: {end_time - start_time} seconds")

            start_time = time.time()
            mp.write_video(render_dir / "trajectory.mp4", frames, fps=1 / self.config.ctrl_dt)
            end_time = time.time()
            print(f"Time taken for video creation: {end_time - start_time} seconds")

    def log_state(self, env: BaseEnv) -> None:
        super().log_state()

        # self.logger.log_file("env_state.yaml", OmegaConf.to_yaml(env.get_state()))

    def log_trajectory(self, env: BaseEnv, trajectory: EnvState) -> None:
        for plot_key, img in env.generate_trajectory_plots(trajectory):
            self.logger.log_image(plot_key, img, namespace="traj")

        frames, fps = env.render_trajectory_video(trajectory)
        self.logger.log_video("trajectory", frames, fps=fps, namespace="video")

    def get_reward_stats(self, trajectory: EnvState, env: BaseEnv) -> dict[str, jnp.ndarray]:
        reward_stats: dict[str, jnp.ndarray] = {}

        # Gets the reward statistics.
        reward = jnp.where(trajectory.done[..., None], jnp.nan, trajectory.info["all_rewards"])
        for i, (key, _) in enumerate(env.rewards):
            reward_values = reward[..., i : i + 1].astype(jnp.float32)
            reward_stats[f"{key}/mean"] = jnp.nanmean(reward_values)
            reward_stats[f"{key}/std"] = jnp.nanstd(reward_values)

        return reward_stats

    def get_termination_stats(self, trajectory: EnvState, env: BaseEnv) -> dict[str, jnp.ndarray]:
        termination_stats: dict[str, jnp.ndarray] = {}

        # Gets the termination statistics.
        termination = trajectory.info["all_dones"].max(axis=-2).astype(jnp.float32)
        termination = termination.reshape(-1, termination.shape[-1])
        max_ids = termination.argmax(axis=-1)
        for i, (key, _) in enumerate(env.terminations):
            termination_stats[key] = (max_ids == i).astype(jnp.float32).mean()

        return termination_stats

    def log_trajectory_stats(self, env: BaseEnv, trajectory: EnvState) -> None:
        for key, value in self.get_reward_stats(trajectory, env).items():
            self.logger.log_scalar(key, value, namespace="reward")
        for key, value in self.get_termination_stats(trajectory, env).items():
            self.logger.log_scalar(key, value, namespace="termination")

        # Logs the mean episode length.
        mean_episode_length_steps = (~trajectory.done).sum(axis=-1).astype(jnp.float32).mean()
        mean_episode_length_seconds = mean_episode_length_steps * self.config.ctrl_dt
        self.logger.log_scalar("mean_episode_length", mean_episode_length_seconds, namespace="stats")

    ########################
    # Training and Running #
    ########################

    def get_init_variables(self, key: PRNGKeyArray, pretrained: str | None = None) -> PyTree:
        """Get the initial parameters as a PyTree: assumes flax-compatible model."""
        env = self.get_environment()
        state = env.get_dummy_env_state(key)

        if pretrained is not None:
            # TODO: implement pretrained model loading.
            raise NotImplementedError("Pretrained models are not yet implemented.")

        model_key, init_key = jax.random.split(key, 2)
        model = self.get_model(model_key)
        assert isinstance(model, nn.Module), "Model must be an Flax linen module."
        return model.init(init_key, state.obs, state.command)

    @abstractmethod
    def update_input_normalization_stats(
        self,
        variables: PyTree,
        trajectories_dataset: EnvState,
        rollout_time_loss_components: RolloutTimeLossComponents,
        initial_step: bool,
    ) -> PyTree: ...

    @legit_jit(static_argnames=["self", "model"])
    def apply_actor(
        self,
        model: ActorCriticAgent,
        variables: PyTree,
        obs: FrozenDict[str, Array],
        cmd: FrozenDict[str, Array],
    ) -> Array:
        """Apply the actor model to inputs."""
        res = model.apply(variables, obs=obs, cmd=cmd, method="actor")
        assert isinstance(res, Array)
        return res

    def get_trajectory_dataset(
        self,
        model: ActorCriticAgent,
        variables: PyTree,
        env: BaseEnv,
        rng: PRNGKeyArray,
    ) -> tuple[EnvState, RolloutTimeLossComponents]:
        """Rollout a batch of trajectory data.

        To avoid confusion, batch comprises 1 or more unrolled trajectory states stacked
        along the first axis, and minibatches are sampled from this batch.
        """

        # TODO: implement logic to handle randomize model initialization when creating batch
        rollout, _ = env.unroll_trajectories(
            model=model,
            variables=variables,
            rng=rng,
            num_steps=self.config.num_steps_per_trajectory,
            num_envs=self.config.num_envs,
        )

        rollout_time_loss_components = self.get_rollout_time_loss_components(
            model, variables, rollout
        )

        @legit_jit()
        def flatten_rollout_array(x: Array) -> Array:
            """Flatten a rollout array."""
            reshaped = jnp.reshape(x, (x.shape[0] * x.shape[1], *x.shape[2:]))
            assert reshaped.shape[0] == self.config.num_steps_per_trajectory * self.config.num_envs
            return reshaped

        # flattening (num_steps, num_envs, ...) -> (num_steps * num_envs, ...) in leaves
        flattened_rollout = jax.tree_util.tree_map(flatten_rollout_array, rollout)
        flattened_rollout_time_loss_components = jax.tree_util.tree_map(
            flatten_rollout_array, rollout_time_loss_components
        )

        return flattened_rollout, flattened_rollout_time_loss_components

    @legit_jit(static_argnames=["self"])
    def reshuffle_rollout(
        self,
        rollout_dataset: EnvState,
        rollout_time_loss_components: RolloutTimeLossComponents,
        rng: PRNGKeyArray,
    ) -> tuple[EnvState, RolloutTimeLossComponents]:
        """Reshuffle a rollout array."""
        # Generate permutation indices
        batch_size = self.dataset_size
        permutation = jax.random.choice(rng, jnp.arange(batch_size), (batch_size,))

        # Apply permutation to rollout dataset
        def permute_array(x):
            # Handle arrays with proper shape checking
            if x.shape[0] == batch_size:
                return x[permutation]
            return x

        # Apply permutation to both structures
        reshuffled_rollout_dataset = jax.tree_util.tree_map(permute_array, rollout_dataset)
        reshuffled_rollout_time_loss_components = jax.tree_util.tree_map(
            permute_array, rollout_time_loss_components
        )

        return reshuffled_rollout_dataset, reshuffled_rollout_time_loss_components

    @legit_jit(static_argnames=["self"])
    def get_minibatch(
        self,
        rollout: EnvState,
        rollout_time_loss_components: RolloutTimeLossComponents,
        minibatch_idx: Array,
    ) -> tuple[EnvState, RolloutTimeLossComponents]:
        """Get a minibatch from the rollout."""
        starting_idx = minibatch_idx * self.config.minibatch_size
        minibatched_rollout = slice_pytree(rollout, starting_idx, self.config.minibatch_size)
        minibatched_rollout_time_loss_components = slice_pytree(
            rollout_time_loss_components, starting_idx, self.config.minibatch_size
        )
        return minibatched_rollout, minibatched_rollout_time_loss_components

    def train_loop(
        self,
        model: ActorCriticAgent,
        variables: PyTree,
        env: BaseEnv,
        optimizer: optax.GradientTransformation,
        opt_state: optax.OptState,
        training_state: xax.State,
    ) -> None:
        """Runs the main RL training loop."""
        rng = self.prng_key()
        rng, burn_in_rng, train_rng = jax.random.split(rng, 3)

        # Burn in trajectory to get normalization statistics
        burn_in_trajectories_dataset, burn_in_rollout_time_loss_components = (
            self.get_trajectory_dataset(model, variables, env, burn_in_rng)
        )
        variables = self.update_input_normalization_stats(
            variables=variables,
            trajectories_dataset=burn_in_trajectories_dataset,
            rollout_time_loss_components=burn_in_rollout_time_loss_components,
            initial_step=True,
        )
        while not self.is_training_over(training_state):
            with self.step_context("on_step_start"):
                training_state = self.on_step_start(training_state)

            # Unrolls a trajectory.
            start_time = time.time()
            reshuffle_rng, rollout_rng = jax.random.split(train_rng)
            trajectories_dataset, rollout_time_loss_components = self.get_trajectory_dataset(
                model, variables, env, rollout_rng
            )
            rollout_time = time.time() - start_time

            # running training on minibatches
            start_time = time.time()
            for epoch_idx in range(self.config.num_learning_epochs):
                trajectories_dataset, rollout_time_loss_components = self.reshuffle_rollout(
                    trajectories_dataset, rollout_time_loss_components, reshuffle_rng
                )
                reshuffle_rng, _ = jax.random.split(reshuffle_rng)
                for minibatch_idx in range(self.num_minibatches):
                    minibatch_idx = jnp.array(minibatch_idx)  # TODO: scanning will do this anyways
                    minibatch, rollout_time_minibatch_loss_components = self.get_minibatch(
                        trajectories_dataset, rollout_time_loss_components, minibatch_idx
                    )
                    with self.step_context("update_state"):
                        params, opt_state, loss_val, metrics = self.model_update(
                            model,
                            variables,
                            optimizer,
                            opt_state,
                            minibatch,
                            rollout_time_minibatch_loss_components,
                        )
                        variables["params"] = params
                        print(f"loss: {loss_val}")
                        print(f"metrics: {metrics}")

                        # log metrics from the model update
                        metric_logging_data = LoggingData(
                            trajectory=trajectories_dataset,
                            update_metrics=metrics,
                            gradients=None,
                            loss=float(loss_val),
                            training_state=training_state,
                        )

                        # print(f"{epoch_idx}, {minibatch_idx}: {metrics}")

                        with self.step_context("write_logs"):
                            training_state.raw_phase = "train"
                            for log_item in self.log_items:
                                log_item(self.logger, metric_logging_data)

                            self.logger.write(training_state)
                            training_state.num_steps += 1

            model_update_time = time.time() - start_time

            # updating normalization statistics for the next rollout
            # NOTE: for the first step, the normalization stats are not updated
            variables = self.update_input_normalization_stats(
                variables=variables,
                trajectories_dataset=trajectories_dataset,
                rollout_time_loss_components=rollout_time_loss_components,
                initial_step=False,
            )

            # Log the time taken for the model update.
            with self.step_context("write_logs"):
                self.logger.log_scalar("rollout_time", rollout_time, namespace="⏰")
                self.logger.log_scalar("model_update_time", model_update_time, namespace="⏰")
                self.logger.write(training_state)

            with self.step_context("on_step_end"):
                training_state = self.on_step_end(training_state)

            if self.should_checkpoint(training_state):
                self.save_checkpoint(
                    model=variables, optimizer=optimizer, opt_state=opt_state, state=training_state
                )  # Update XAX to be Flax supportive...

    def run_training(self) -> None:
        """Wraps the training loop and provides clean XAX integration."""
        with self:
            key = self.prng_key()
            self.set_loggers()
            env = self.get_environment()

            if xax.is_master():
                Thread(target=self.log_state, daemon=True, args=(env,)).start()

            key, model_key = jax.random.split(key)
            model, optimizer, opt_state, training_state = self.load_initial_state(model_key)

            training_state = self.on_training_start(training_state)

            def on_exit() -> None:
                self.save_checkpoint(model, optimizer, opt_state, training_state)

            # Handle user-defined interrupts during the training loop.
            self.add_signal_handler(on_exit, signal.SIGUSR1, signal.SIGTERM)

            variables = self.get_init_variables(key)
            opt_state = optimizer.init(variables["params"])

            try:
                self.train_loop(
                    model=model,
                    variables=variables,
                    env=env,
                    optimizer=optimizer,
                    opt_state=opt_state,
                    training_state=training_state,
                )

            except xax.TrainingFinishedError:
                if xax.is_master():
                    msg = (
                        f"Finished training after {training_state.num_steps}"
                        f"steps and {training_state.num_samples} samples"
                    )
                    xax.show_info(msg, important=True)
                self.save_checkpoint(model, optimizer, opt_state, training_state)

            except (KeyboardInterrupt, bdb.BdbQuit):
                if xax.is_master():
                    xax.show_info("Interrupted training", important=True)

            except BaseException:
                exception_tb = textwrap.indent(
                    xax.highlight_exception_message(traceback.format_exc()), "  "
                )
                sys.stdout.write(f"Caught exception during training loop:\n\n{exception_tb}\n")
                sys.stdout.flush()
                self.save_checkpoint(model, optimizer, opt_state, training_state)

            finally:
                training_state = self.on_training_end(training_state)<|MERGE_RESOLUTION|>--- conflicted
+++ resolved
@@ -32,11 +32,7 @@
     ModelUpdateLog,
 )
 from ksim.env.base_env import BaseEnv, BaseEnvConfig, EnvState
-<<<<<<< HEAD
-from ksim.model.formulations import ActorCriticAgent, update_actor_critic_normalization
-=======
-from ksim.model.formulations import ActorCriticModel
->>>>>>> 1dde3806
+from ksim.model.formulations import ActorCriticAgent
 from ksim.task.types import RolloutTimeLossComponents
 from ksim.utils.jit import legit_jit
 from ksim.utils.pytree import slice_pytree
@@ -182,11 +178,7 @@
 
     def run_environment(
         self,
-<<<<<<< HEAD
         model: ActorCriticAgent,
-=======
-        model: ActorCriticModel,
->>>>>>> 1dde3806
         state: xax.State | None = None,
     ) -> None:
         """Run the environment with rendering and logging."""
@@ -217,11 +209,7 @@
 
             frames = env.render_trajectory(
                 model=model,
-<<<<<<< HEAD
                 variables=variables,
-=======
-                params=params,
->>>>>>> 1dde3806
                 rng=rng,
                 num_steps=self.config.num_steps_per_trajectory,
                 width=self.config.render_width,
